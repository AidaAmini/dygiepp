--- conflicted
+++ resolved
@@ -231,14 +231,9 @@
                         assert torch.allclose(expected, actual)
 
         trig_arg_embeddings = self._compute_trig_arg_embeddings(
-<<<<<<< HEAD
-            top_trig_embeddings, top_arg_embeddings, top_trig_labels, top_ner_labels,
+            top_trig_embeddings, top_arg_embeddings, cls_embeddings, top_trig_labels, top_ner_labels,
             top_trig_indices, top_arg_spans, trigger_embeddings, trigger_mask, num_trigs_kept,
             num_arg_spans_kept)
-=======
-            top_trig_embeddings, top_arg_embeddings, cls_embeddings, top_trig_labels, top_ner_labels,
-            top_trig_indices, top_arg_spans, trigger_embeddings, trigger_mask)
->>>>>>> 14a52749
 
         argument_scores = self._compute_argument_scores(
             trig_arg_embeddings, top_trig_scores, top_arg_scores)
@@ -358,15 +353,9 @@
         return trigger_scores
 
     def _compute_trig_arg_embeddings(self,
-<<<<<<< HEAD
-                                     top_trig_embeddings, top_arg_embeddings, top_trig_labels,
+                                     top_trig_embeddings, top_arg_embeddings, cls_embeddings, top_trig_labels,
                                      top_ner_labels, top_trig_indices, top_arg_spans, text_emb,
                                      text_mask, num_trigs_kept, num_arg_spans_kept):
-=======
-                                     top_trig_embeddings, top_arg_embeddings, cls_embeddings,
-                                     top_trig_labels, top_ner_labels, top_trig_indices,
-                                     top_arg_spans, text_emb, text_mask):
->>>>>>> 14a52749
         """
         Create trigger / argument pair embeddings, consisting of:
         - The embeddings of the trigger and argument pair.

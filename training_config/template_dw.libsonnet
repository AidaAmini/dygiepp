// Library that accepts a parameter dict and returns a full config.

function(p) {
  // Location of ACE valid event configs
  local valid_events_dir = std.extVar("valid_events_dir"),

  // Storing constants.

  local validation_metrics = {
    "ner": "+ner_f1",
    "rel": "+rel_f1",
    "coref": "+coref_f1",
    "events": "+arg_class_f1"
  },

  local display_metrics = {
    "ner": ["ner_precision", "ner_recall", "ner_f1"],
    "rel": ["rel_precision", "rel_recall", "rel_f1", "rel_span_recall"],
    "coref": ["coref_precision", "coref_recall", "coref_f1", "coref_mention_recall"],
    "events": ["trig_class_f1", "arg_class_f1"]
  },

  local glove_dim = 300,
  local elmo_dim = 1024,
  local bert_base_dim = 768,
  local bert_large_dim = 1024,

  local module_initializer = [
    [".*weight", {"type": "xavier_normal"}],
    [".*weight_matrix", {"type": "xavier_normal"}]],

  local dygie_initializer = [
    ["_span_width_embedding.weight", {"type": "xavier_normal"}],
    ["_context_layer._module.weight_ih.*", {"type": "xavier_normal"}],
    ["_context_layer._module.weight_hh.*", {"type": "orthogonal"}]
  ],


  ////////////////////////////////////////////////////////////////////////////////

  // Helper function.
  // Get the attribute from the object. If the object doesn't have that attribute, return default.
  local getattr(obj, attrname, default) = if attrname in obj then p[attrname] else default,

  // Calculating dimensions.
  local use_bert = (if p.use_bert_base then true else if p.use_bert_large then true else false),

  // If true, use ner and trigger labels as features to predict event arguments.
  // TODO(dwadden) At some point I should make arguments like this mandatory.
  local event_args_use_ner_labels = getattr(p, "event_args_use_ner_labels", false),
  local event_args_use_trigger_labels = getattr(p, "event_args_use_trigger_labels", false),
  // Embedding dim for labels used as features for argument prediction.
  local event_args_label_emb = getattr(p, "event_args_label_emb", 10),
  // If predicting labels, can either do "hard" prediction or "softmax". Default is hard.
  local event_args_label_predictor = getattr(p, "event_args_label_predictor", "hard"),
  local events_context_window = getattr(p, "events_context_window", 0),
  local shared_attention_context = getattr(p, "shared_attention_context", false),
  local trigger_attention_context = getattr(p, "trigger_attention_context", false),

  local token_embedding_dim = ((if p.use_glove then glove_dim else 0) +
    (if p.use_char then p.char_n_filters else 0) +
    (if p.use_elmo then elmo_dim else 0) +
    (if p.use_bert_base then bert_base_dim else 0) +
    (if p.use_bert_large then bert_large_dim else 0)),
  // If we're using Bert, no LSTM. We just pass the token embeddings right through.
  local context_layer_output_size = (if p.finetune_bert
    then token_embedding_dim
    else 2 * p.lstm_hidden_size),
  local endpoint_span_emb_dim = 2 * context_layer_output_size + p.feature_size,
  local attended_span_emb_dim = if p.use_attentive_span_extractor then token_embedding_dim else 0,
  local span_emb_dim = endpoint_span_emb_dim + attended_span_emb_dim,
  local pair_emb_dim = 3 * span_emb_dim,
  local relation_scorer_dim = pair_emb_dim,
  local coref_scorer_dim = pair_emb_dim + p.feature_size,
  local trigger_emb_dim = context_layer_output_size,  // Triggers are single contextualized tokens.
  // Add token embedding dim because we're including the cls token.
  local trigger_scorer_dim = ((if trigger_attention_context then 2 * trigger_emb_dim else trigger_emb_dim) +
    token_embedding_dim),

  // Calculation of argument scorer dim is a bit tricky. First, there's the triggers and the span
  // embeddings. Then, if we're using labels, include those. Then, if we're using a context window,
  // there are 2 x context_window extra entries for both arg and trigger, which makes 4 x total. The
  // dimension of each entry is twice the lstm hidden size.
  // For the labels, we look at ner and trigger separately, and we can either do one-hot encodings
  // or learned embeddings.
  // Allowed values are `one_hot` and `learned`.
  local label_embedding_method = getattr(p, "label_embedding_method", "one_hot"),
  local trigger_label_dim = (if event_args_use_trigger_labels
    then (if label_embedding_method == "one_hot" then p.n_trigger_labels else event_args_label_emb)
    else 0),
  local ner_label_dim = (if event_args_use_ner_labels
    then (if label_embedding_method == "one_hot" then p.n_ner_labels else event_args_label_emb)
    else 0),
  // The extra 1 is for the bit indicating whether the trigger is before or inside the argument.
  local argument_pair_dim = (trigger_emb_dim + span_emb_dim + p.feature_size + 2 +
    (if event_args_use_ner_labels then ner_label_dim else 0) +
    (if event_args_use_trigger_labels then trigger_label_dim else 0) +
    (if events_context_window > 0 then 4 * events_context_window * context_layer_output_size else 0)),
<<<<<<< HEAD
  local graph_attn_input_dim = (argument_pair_dim +
    (if shared_attention_context then trigger_emb_dim else 0)),
  local argument_scorer_dim = 1000,
=======
  // Add token embedding dim because of the cls token.
  local argument_scorer_dim = (argument_pair_dim +
    (if shared_attention_context then trigger_emb_dim else 0) +
    token_embedding_dim),
>>>>>>> 14a52749

  ////////////////////////////////////////////////////////////////////////////////

  // Function definitions

  local make_feedforward(input_dim) = {
    input_dim: input_dim,
    num_layers: p.feedforward_layers,
    hidden_dims: p.feedforward_dim,
    activations: "relu",
    dropout: p.feedforward_dropout
  },

  // Model components

  local token_indexers = {
    [if p.use_glove then "tokens"]: {
      type: "single_id",
      lowercase_tokens: false
    },
    [if p.use_char then "token_characters"]: {
      type: "characters",
      min_padding_length: 5
    },
    [if p.use_elmo then "elmo"]: {
      type: "elmo_characters"
    },
    [if use_bert then "bert"]: {
      type: "bert-pretrained",
      pretrained_model: (if p.use_bert_base then "bert-base-cased" else "bert-large-cased"),
      do_lowercase: false,
      use_starting_offsets: true
    }
  },

  local text_field_embedder = {
    [if use_bert then "allow_unmatched_keys"]: true,
    [if use_bert then "embedder_to_indexer_map"]: {
      bert: ["bert", "bert-offsets"],
      token_characters: ["token_characters"]
    },
    token_embedders: {
      [if p.use_glove then "tokens"]: {
        type: "embedding",
        pretrained_file: if p.debug then null else "https://s3-us-west-2.amazonaws.com/allennlp/datasets/glove/glove.840B.300d.txt.gz",
        embedding_dim: 300,
        trainable: false
      },
      [if p.use_char then "token_characters"]: {
        type: "character_encoding",
        embedding: {
          num_embeddings: 262,
          embedding_dim: 16
        },
        encoder: {
          type: "cnn",
          embedding_dim: 16,
          num_filters: p.char_n_filters,
          ngram_filter_sizes: [5]
        }
      },
      [if p.use_elmo then "elmo"]: {
        type: "elmo_token_embedder",
        options_file: "https://s3-us-west-2.amazonaws.com/allennlp/models/elmo/2x4096_512_2048cnn_2xhighway/elmo_2x4096_512_2048cnn_2xhighway_options.json",
        weight_file: "https://s3-us-west-2.amazonaws.com/allennlp/models/elmo/2x4096_512_2048cnn_2xhighway/elmo_2x4096_512_2048cnn_2xhighway_weights.hdf5",
        do_layer_norm: false,
        dropout: 0.5
      },
      [if use_bert then "bert"]: {
        type: "bert-pretrained",
        pretrained_model: (if p.use_bert_base then "bert-base-cased" else "bert-large-cased"),
        requires_grad: p.finetune_bert
      }
    }
  },

  ////////////////////////////////////////////////////////////////////////////////

  // Modules

  // If finetuning Bert, no LSTM. Just pass through.
  local context_layer = (if p.finetune_bert
    then {
      type: "pass_through",
      input_dim: token_embedding_dim
    }
    else {
      type: "lstm",
      bidirectional: true,
      input_size: token_embedding_dim,
      hidden_size: p.lstm_hidden_size,
      num_layers: p.lstm_n_layers,
      dropout: p.lstm_dropout
    }
  ),


  ////////////////////////////////////////////////////////////////////////////////


  // The model

  dataset_reader: {
    type: "ie_json",
    token_indexers: token_indexers,
    max_span_width: p.max_span_width,
    context_width: p.context_width
  },
  train_data_path: std.extVar("ie_train_data_path"),
  validation_data_path: std.extVar("ie_dev_data_path"),
  test_data_path: std.extVar("ie_test_data_path"),
  // If provided, use pre-defined vocabulary. Else compute on the fly.
  [if "vocab_path" in p then "vocabulary"]: {
    directory_path: p.vocab_path
  },
  model: {
    type: "dygie",
    text_field_embedder: text_field_embedder,
    initializer: dygie_initializer,
    loss_weights: p.loss_weights,
    lexical_dropout: p.lexical_dropout,
    lstm_dropout: (if p.finetune_bert then 0 else p.lstm_dropout),
    rel_prop: p.rel_prop,
    feature_size: p.feature_size,
    use_attentive_span_extractor: p.use_attentive_span_extractor,
    max_span_width: p.max_span_width,
    display_metrics: display_metrics[p.target],
    valid_events_dir: valid_events_dir,
    check: getattr(p, "check", false), // If true, run a bunch of correctness assertions in the code.
    context_layer: context_layer,
    modules: {
      coref: {
        spans_per_word: p.coref_spans_per_word,
        max_antecedents: p.coref_max_antecedents,
        mention_feedforward: make_feedforward(span_emb_dim),
        antecedent_feedforward: make_feedforward(coref_scorer_dim),
        initializer: module_initializer
      },
      ner: {
        mention_feedforward: make_feedforward(span_emb_dim),
        initializer: module_initializer
      },
      relation: {
        spans_per_word: p.relation_spans_per_word,
        positive_label_weight: p.relation_positive_label_weight,
        mention_feedforward: make_feedforward(span_emb_dim),
        relation_feedforward: make_feedforward(relation_scorer_dim),
        rel_prop_dropout_A: p.rel_prop_dropout_A,
        rel_prop_dropout_f: p.rel_prop_dropout_f,
        rel_prop: p.rel_prop,
        span_emb_dim: span_emb_dim,
        initializer: module_initializer
      },
      events: {
        trigger_spans_per_word: p.trigger_spans_per_word,
        argument_spans_per_word: p.argument_spans_per_word,
        positive_label_weight: p.events_positive_label_weight,
        trigger_feedforward: make_feedforward(trigger_scorer_dim), // Factor of 2 because of self attention.
        trigger_candidate_feedforward: make_feedforward(trigger_emb_dim),
        mention_feedforward: make_feedforward(span_emb_dim),
        graph_attn_input_dim: graph_attn_input_dim,
        argument_feedforward: make_feedforward(argument_scorer_dim),
        event_args_use_trigger_labels: event_args_use_trigger_labels,
        event_args_use_ner_labels: event_args_use_ner_labels,
        event_args_label_predictor: event_args_label_predictor,
        event_args_label_emb: event_args_label_emb,
        label_embedding_method: label_embedding_method,
        event_args_gold_candidates: getattr(p, "event_args_gold_candidates", false),
        initializer: module_initializer,
        loss_weights: p.loss_weights_events,
        entity_beam: getattr(p, "events_entity_beam", false),
        context_window: events_context_window,
        shared_attention_context: shared_attention_context,
        context_attention: {
          matrix_1_dim: argument_pair_dim,
          matrix_2_dim: trigger_emb_dim,
        },
        trigger_attention_context: trigger_attention_context,
        trigger_attention: {
          type: "multi_head_self_attention",
          num_heads: 8,
          input_dim: trigger_emb_dim,
          attention_dim: trigger_emb_dim,
          values_dim: trigger_emb_dim,
          attention_dropout_prob: 0.4
      },
      }
    }
  },
  iterator: {
    // type: "ie_batch",
    // batch_size: p.batch_size
    "type": "bucket",
    "sorting_keys": [["text", "num_tokens"]],
    "batch_size" : p.batch_size
  },
  // validation_iterator: {
  //   type: "ie_document",
  // },
  trainer: {
    num_epochs: p.num_epochs,
    grad_norm: 5.0,
    patience : p.patience,
    cuda_device : [std.parseInt(x) for x in std.split(std.extVar("cuda_device"), ",")],
    validation_metric: validation_metrics[p.target],
    learning_rate_scheduler: p.learning_rate_scheduler,
    optimizer: p.optimizer
  }
}<|MERGE_RESOLUTION|>--- conflicted
+++ resolved
@@ -96,16 +96,11 @@
     (if event_args_use_ner_labels then ner_label_dim else 0) +
     (if event_args_use_trigger_labels then trigger_label_dim else 0) +
     (if events_context_window > 0 then 4 * events_context_window * context_layer_output_size else 0)),
-<<<<<<< HEAD
-  local graph_attn_input_dim = (argument_pair_dim +
+  // Add token embedding dim because of sentence token.
+  local graph_attn_input_dim = (argument_pair_dim + token_embedding_dim +
     (if shared_attention_context then trigger_emb_dim else 0)),
+  // Add token embedding dim because of the cls token.
   local argument_scorer_dim = 1000,
-=======
-  // Add token embedding dim because of the cls token.
-  local argument_scorer_dim = (argument_pair_dim +
-    (if shared_attention_context then trigger_emb_dim else 0) +
-    token_embedding_dim),
->>>>>>> 14a52749
 
   ////////////////////////////////////////////////////////////////////////////////
 
